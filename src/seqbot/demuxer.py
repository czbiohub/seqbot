--- conflicted
+++ resolved
@@ -150,12 +150,7 @@
                 "--ignore-missing-bcls",
             ]
         )
-
-<<<<<<< HEAD
-=======
-
->>>>>>> 1f5aca28
-    if not split_lanes:
+    elif not split_lanes:
         demux_cmd.append("--no-lane-splitting")
 
     if index_overlap:
