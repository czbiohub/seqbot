--- conflicted
+++ resolved
@@ -117,11 +117,7 @@
 
     if all_cellranger:
         with open(config["demux"]["cellranger_indexes"]) as f:
-<<<<<<< HEAD
-            cr_indexes = {r[0]:r[1:] for r in csv.reader(f)}
-=======
             cr_indexes = {r[0]: r[1:] for r in csv.reader(f)}
->>>>>>> a0d537b6
 
         rows = [r for row in rows for r in convert_index(row, index_i, cr_indexes)]
 
